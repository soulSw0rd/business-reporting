<<<<<<< HEAD
# CryptoTrader Dashboard - Business Intelligence

Ce projet combine un scraper de données crypto (HyperDash Top-Traders) avec un dashboard Streamlit moderne pour l'analyse et la visualisation de données de trading.

## 🚀 Fonctionnalités principales

### 📊 Dashboard Streamlit
- **Vue d'ensemble** : KPI crypto, performance du marché, status des données
- **Top Traders** : Analyse des meilleurs traders avec filtres avancés
- **Analyse Crypto** : Prix, volumes, market cap, sentiment par crypto
- **Données Live** : Prix en temps réel via Yahoo Finance
- **Portfolio** : Simulateur de performance avec allocation personnalisée
- **API Status** : Monitoring de l'API et diagnostic système

### 🔌 API FastAPI
- Scraping automatisé des données HyperDash
- Endpoints RESTful pour récupérer les données
- Documentation interactive (Swagger)
- Cache et optimisation des performances

### 📈 Sources de données
- **Données scrapées** : Top traders depuis HyperDash.info
- **Données live** : Prix crypto via Yahoo Finance API
- **Données simulées** : Génération automatique pour les tests

## 🛠️ Installation et Configuration

### Prérequis
- Python 3.12+ 
- Google Chrome (pour le scraping)
- Environnement virtuel (déjà configuré dans `ds/`)

### Démarrage rapide
1. **Lancement simple** : Double-cliquez sur `start_app.bat`
2. **Choisissez le mode** :
   - Option 1 : Dashboard Streamlit seulement
   - Option 2 : API FastAPI seulement  
   - Option 3 : Les deux (recommandé)

### Installation manuelle des dépendances
```bash
# Activation de l'environnement
ds\Scripts\activate
=======
# Crypto track Top-Traders Scraper
>>>>>>> bad1a77b

# Installation des packages
pip install -r requirements.txt
```

### Lancement manuel
```bash
# Dashboard Streamlit
streamlit run app.py

# API FastAPI 
uvicorn SRC.api.main:app --host 0.0.0.0 --port 8000

# Les deux ensemble
start uvicorn SRC.api.main:app --host 0.0.0.0 --port 8000
streamlit run app.py
```

## 📁 Structure du projet

```
business-reporting/
├── app.py                     # Application Streamlit principale
├── config.py                  # Configuration de l'application
├── start_app.bat             # Script de lancement
├── requirements.txt          # Dépendances Python
├── .streamlit/
│   └── config.toml           # Configuration Streamlit
├── SRC/                      # Code source de l'API
│   ├── api/                  # Endpoints FastAPI
│   └── core/                 # Logique métier
├── data/
│   └── processed/            # Données scrapées (JSON)
│       ├── top_traders_data.json
│       └── market_data.json
├── ds/                       # Environnement virtuel Python
└── DOCUMENTATION/            # Documentation technique
```

## 🎯 Utilisation du Dashboard

### Navigation
Le dashboard est organisé en 6 pages principales :

1. **🏠 Vue d'ensemble**
   - Status API et données disponibles
   - Performance des principales cryptos
   - Distribution ROI des top traders
   - Accès aux données scrapées

2. **👑 Top Traders**
   - Classement des meilleurs traders
   - Filtres par ROI, nombre de trades, win rate
   - Graphiques de corrélation et performance
   - Données détaillées des traders

3. **📊 Analyse Crypto**
   - Sélection de cryptomonnaies
   - Analyse prix, volume, market cap, sentiment
   - Métriques temps réel
   - Graphiques interactifs

4. **🔥 Données Live**
   - Prix crypto en temps réel (Yahoo Finance)
   - Comparaison multi-crypto
   - Performance relative
   - Données historiques

5. **📈 Performance Portfolio**
   - Simulateur d'allocation de portfolio
   - Calcul de performance historique
   - Métriques de risque (drawdown, etc.)
   - Paramètres de rééquilibrage

6. **⚙️ API Status**
   - Status de connexion API
   - Diagnostic des dépendances
   - Test des endpoints
   - Monitoring des fichiers de données

### Fonctionnalités interactives
- **Filtres dynamiques** : Dates, cryptos, traders
- **Graphiques Plotly** : Zoom, hover, sélection
- **Métriques temps réel** : Mise à jour automatique
- **Cache intelligent** : Optimisation des performances

## 🔗 Intégration API

### Endpoints disponibles
- `GET /health` - Status de l'API
- `GET /top-traders` - Données des top traders
- `GET /market` - Données de marché
- `POST /scrape` - Déclenchement du scraping

### Utilisation des données
Le dashboard peut fonctionner en mode :
- **Hybride** : API + données locales + données live
- **Local** : Fichiers JSON uniquement  
- **Live** : Yahoo Finance pour les prix crypto

### Configuration API
Dans `config.py` :
```python
API_BASE_URL = "http://127.0.0.1:8000"
API_TIMEOUT = 10
CACHE_TTL = 300  # 5 minutes
```

## 📊 Données et formats

### Fichiers JSON (data/processed/)
- `top_traders_data.json` : Données des traders
- `market_data.json` : Vue d'ensemble du marché

### Format des données traders
```json
{
  "trader_id": "TopTrader_001",
  "rank": 1,
  "username": "CryptoKing2024", 
  "total_pnl": 145230.50,
  "win_rate": 0.847,
  "roi_percentage": 234.7,
  "trading_style": "Swing Trading",
  // ...
}
```

## 🔧 Personnalisation

### Ajout de nouvelles métriques
Modifier les fonctions dans `app.py` :
- `generate_crypto_sample_data()` pour les données crypto
- `get_scraped_data()` pour les données locales

### Nouvelles pages
1. Créer une fonction `show_nouvelle_page()`
2. Ajouter dans la selectbox de navigation
3. Ajouter la condition dans `main()`

### Styling CSS
Modifier la section CSS dans `app.py` pour personnaliser l'apparence.

## 🚨 Résolution de problèmes

### API non accessible
    ```bash
# Vérifier si l'API est démarrée
curl http://localhost:8000/health

# Redémarrer l'API
uvicorn SRC.api.main:app --host 0.0.0.0 --port 8000
```

### Données manquantes
- Vérifier le dossier `data/processed/`
- Exécuter le scraping depuis l'API
- Utiliser les données de démonstration

### Erreurs de packages
    ```bash
# Réinstaller les dépendances
pip install -r requirements.txt --force-reinstall
```

## 📞 Support

### Logs et debugging
- Logs Streamlit : Terminal de lancement
- Logs API : `http://localhost:8000/docs`
- Diagnostic : Page "API Status" du dashboard

### URLs importantes
- **Dashboard** : http://localhost:8501
- **API** : http://localhost:8000  
- **Documentation** : http://localhost:8000/docs

## 📄 Licence
Creative Commons Attribution-NonCommercial-ShareAlike 4.0 International
curl -X POST http://127.0.0.1:8000/scrape/top-traders
```

### 5. Vérifier les résultats

-   Le terminal où le serveur tourne affichera les logs du scraping en temps réel.
-   Une fois terminé, un fichier JSON contenant les données des traders sera créé dans le dossier `DATA/processed/`.
-   Le nom du fichier sera horodaté, par exemple : `top_traders_YYYYMMDD_HHMMSS.json`. <|MERGE_RESOLUTION|>--- conflicted
+++ resolved
@@ -1,4 +1,3 @@
-<<<<<<< HEAD
 # CryptoTrader Dashboard - Business Intelligence
 
 Ce projet combine un scraper de données crypto (HyperDash Top-Traders) avec un dashboard Streamlit moderne pour l'analyse et la visualisation de données de trading.
@@ -42,9 +41,6 @@
 ```bash
 # Activation de l'environnement
 ds\Scripts\activate
-=======
-# Crypto track Top-Traders Scraper
->>>>>>> bad1a77b
 
 # Installation des packages
 pip install -r requirements.txt
